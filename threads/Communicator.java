package nachos.threads;

import nachos.machine.*;

/**
 * A <i>communicator</i> allows threads to synchronously exchange 32-bit
 * messages. Multiple threads can be waiting to <i>speak</i>,
 * and multiple threads can be waiting to <i>listen</i>. But there should never
 * be a time when both a speaker and a listener are waiting, because the two
 * threads can be paired off at this point.
 */
public class Communicator {
    /**
     * Allocate a new communicator.
     */
    private Lock master;
    private int waitingListeners;
    private int waitingSpeakers;
    private int message;
    private int word;
    private boolean messageReceived;
    private Condition2 activeSpeaker;
    private Condition2 activeListener;

    public Communicator() {
        master = new Lock();
        waitingListeners = 0;
        waitingSpeakers = 0;
        messageReceived = false;
        message = 0;
	word = 0;
        activeSpeaker = new Condition2(master);
        activeListener = new Condition2(master);
    }

    /**
     * Wait for a thread to listen through this communicator, and then transfer
     * <i>word</i> to the listener.
     *
     * <p>
     * Does not return until this thread is paired up with a listening thread.
     * Exactly one listener should receive <i>word</i>.
     *
     * @param	word	the integer to transfer.
     */
    public void speak(int word) {
        master.acquire();
        waitingSpeakers++;
        while(waitingSpeakers > 0 || !messageReceived){
            activeSpeaker.sleep();
        }
        message = word;
        messageReceived = true;
        activeListener.wakeAll();
        waitingSpeakers--;
        master.release();
    }

    /**
     * Wait for a thread to speak through this communicator, and then return
     * the <i>word</i> that thread passed to <tt>speak()</tt>.
     *
     * @return	the integer transferred.
     */    
    public int listen() {
        master.acquire();
        waitingListeners++;
        while(!messageReceived){
            activeSpeaker.wakeAll();
            activeListener.sleep();
        }
<<<<<<< HEAD
        int temp = this.word;
=======
	int temp = this.word;
>>>>>>> dffc4927
        waitingListeners--;
        master.release();
        return temp;
    }
}<|MERGE_RESOLUTION|>--- conflicted
+++ resolved
@@ -17,20 +17,18 @@
     private int waitingListeners;
     private int waitingSpeakers;
     private int message;
-    private int word;
-    private boolean messageReceived;
-    private Condition2 activeSpeaker;
-    private Condition2 activeListener;
+    private boolean messageReadyToListen;
+    private Condition activeSpeaker;
+    private Condition activeListener;
 
     public Communicator() {
         master = new Lock();
         waitingListeners = 0;
         waitingSpeakers = 0;
-        messageReceived = false;
+        messageReadyToListen = false;
         message = 0;
-	word = 0;
-        activeSpeaker = new Condition2(master);
-        activeListener = new Condition2(master);
+        activeSpeaker = new Condition(master);
+        activeListener = new Condition(master);
     }
 
     /**
@@ -46,11 +44,11 @@
     public void speak(int word) {
         master.acquire();
         waitingSpeakers++;
-        while(waitingSpeakers > 0 || !messageReceived){
+        while(waitingListeners == 0 || messageReadyToListen == true){
             activeSpeaker.sleep();
         }
         message = word;
-        messageReceived = true;
+        messageReadyToListen = true;
         activeListener.wakeAll();
         waitingSpeakers--;
         master.release();
@@ -65,17 +63,13 @@
     public int listen() {
         master.acquire();
         waitingListeners++;
-        while(!messageReceived){
+        while(messageReadyToListen == false){
             activeSpeaker.wakeAll();
             activeListener.sleep();
         }
-<<<<<<< HEAD
-        int temp = this.word;
-=======
-	int temp = this.word;
->>>>>>> dffc4927
         waitingListeners--;
+        messageReadyToListen = false;
         master.release();
-        return temp;
+        return message;
     }
 }